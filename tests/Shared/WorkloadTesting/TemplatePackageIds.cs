// Licensed to the .NET Foundation under one or more agreements.
// The .NET Foundation licenses this file to you under the MIT license.

namespace Aspire.Workload.Tests;

public static class TemplatePackageIdNames
{
<<<<<<< HEAD
    public const string AspireProjectTemplates_net8 = "Aspire.ProjectTemplates.net8";
=======
>>>>>>> 2c1822cd
    public const string AspireProjectTemplates = "Aspire.ProjectTemplates";
}<|MERGE_RESOLUTION|>--- conflicted
+++ resolved
@@ -5,9 +5,5 @@
 
 public static class TemplatePackageIdNames
 {
-<<<<<<< HEAD
-    public const string AspireProjectTemplates_net8 = "Aspire.ProjectTemplates.net8";
-=======
->>>>>>> 2c1822cd
     public const string AspireProjectTemplates = "Aspire.ProjectTemplates";
 }